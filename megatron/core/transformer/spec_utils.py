--- conflicted
+++ resolved
@@ -1,3 +1,5 @@
+# Copyright (c) 2023, NVIDIA CORPORATION. All rights reserved.
+
 import types
 from dataclasses import dataclass, field
 from typing import Tuple, Union
@@ -87,14 +89,6 @@
 
     # Finally return the initialized module with params from the spec as well
     # as those passed as **kwargs from the code
-<<<<<<< HEAD
-    try:
-        return module(
-            *args, **spec_or_module.params if hasattr(spec_or_module, "params") else {}, **kwargs
-        )
-    except Exception as e:
-        raise Exception(f"error instantiating {module.__name__}, with error: {type(e).__name__}: '{e}'")
-=======
 
     # Add the `submodules` argument to the module init call if it exists in the
     # spec.
@@ -103,5 +97,4 @@
 
     return module(
         *args, **spec_or_module.params if hasattr(spec_or_module, "params") else {}, **kwargs
-    )
->>>>>>> 0f6032bb
+    )