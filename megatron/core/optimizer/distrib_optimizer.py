--- conflicted
+++ resolved
@@ -806,16 +806,8 @@
         is_loading: bool = False,
         sharding_type: str = 'fully_sharded_bucket_space',
     ):
-<<<<<<< HEAD
-        """ Chooses between 3 param state sharding implementations as requested by `sharding_type`.
-=======
-        """
-        Naive implementation which reuses gather/scatter from the legacy ckpt format.
-
-        During saving, gathers the parameters state on DP rank 0 and saves a ShardedObject
-        with fixed TPxPP structure. During loading, loads the saved data on DP rank 0
-        (None on other ranks). Relies on the parameters scatter done in load_state_dict.
->>>>>>> 3bfd9b88
+        """
+        Chooses between 3 param state sharding implementations as requested by `sharding_type`.
 
         Regular state dict parameters are saved on DP rank 0 and loaded on all ranks.
         """
@@ -860,7 +852,7 @@
     def sharded_param_state_dp_zero(
         self, model_sharded_state_dict: ShardedStateDict, is_loading: bool = False
     ):
-        """ Naive implementation which reuses gather/scatter from the legacy ckpt format.
+        """Naive implementation which reuses gather/scatter from the legacy ckpt format.
 
         During saving, gathers the parameters state on DP rank 0 and saves a ShardedObject
         with fixed TPxPP structure. During loading, loads the saved data on DP rank 0
